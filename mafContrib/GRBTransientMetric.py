# Gamma-ray burst afterglow metric
# ebellm@caltech.edu

import lsst.sims.maf.metrics as metrics
import numpy as np

<<<<<<< HEAD
__all__ = ['GRBTransientMetric']

class GRBTransientMetric(metrics.TransientMetric):
    """Detections for on-axis GRB afterglows decaying as
	F(t) = F(1min)((t-t0)/1min)^-alpha.  No jet break, for now.

	Subclassed from TransientMetric to allow the power-law decay and the
	spread in intrinsic brightness.  Burst parameters taken from 2011PASP..123.1034J.
=======
class GRBTransientMetric(metrics.BaseMetric):
    """Detections for on-axis GRB afterglows decaying as 
	F(t) = F(1min)((t-t0)/1min)^-alpha.  No jet break, for now.

	Derived from TransientMetric, but calculated with reduce functions to 
    enable-band specific counts. 
	Burst parameters taken from 2011PASP..123.1034J.
>>>>>>> 5611b0d2

	Simplifications:
		no color variation or evolution encoded yet.
		no jet breaks.
		not treating off-axis events.
<<<<<<< HEAD

    alpha: temporal decay index [default = 1.0]
    apparent_mag_1min_mean: mean magnitude at 1 minute after burst [default = 15.35].
    apparent_mag_1min_sigma: std of magnitudes at 1 minute after burst [default = 1.59]
    """
    def __init__(self, alpha=1, apparent_mag_1min_mean=15.35, apparent_mag_1min_sigma=1.59, **kwargs):
        super(GRBTransientMetric, self).__init__(metricName='GRBTransientMetric', **kwargs)
        self.alpha = alpha
        self.apparent_mag_1min_mean = apparent_mag_1min_mean
        self.apparent_mag_1min_sigma = apparent_mag_1min_sigma
        self.peakTime = 0

=======
    
    Parameters
    ----------
    alpha : float, 
        temporal decay index 
        Default = 1.0
    apparent_mag_1min_mean : float, 
        mean magnitude at 1 minute after burst 
        Default = 15.35
    apparent_mag_1min_sigma : float, 
        std of magnitudes at 1 minute after burst 
        Default = 1.59
    transDuration : float, optional
        How long the transient lasts (days). Default 10.
    surveyDuration : float, optional
        Length of survey (years).
        Default 10.
    surveyStart : float, optional
        MJD for the survey start date.
        Default None (uses the time of the first observation).
    detectM5Plus : float, optional
        An observation will be used if the light curve magnitude is brighter than m5+detectM5Plus.
        Default 0.
    nPerFilter : int, optional
        Number of separate detections of the light curve above the 
        detectM5Plus theshold (in a single filter) for the light curve 
        to be counted.
        Default 1.
    nFilters : int, optional
        Number of filters that need to be observed nPerFilter times,
        with differences minDeltaMag,
        for an object to be counted as detected.
        Default 1.  
    minDeltaMag : float, optional
       magnitude difference between detections in the same filter required
       for second+ detection to be counted.
       For example, if minDeltaMag = 0.1 mag and two consecutive observations
       differ only by 0.05 mag, those two detections will only count as one.
       (Better would be a SNR-based discrimination of lightcurve change.)
       Default 0.
    nPhaseCheck : int, optional
        Sets the number of phases that should be checked.
        One can imagine pathological cadences where many objects pass the detection criteria,
        but would not if the observations were offset by a phase-shift.
        Default 1.
    """
    def __init__(self, alpha=1, apparent_mag_1min_mean=15.35, 
                 apparent_mag_1min_sigma=1.59, metricName='GRBTransientMetric', 
                 mjdCol='expMJD', m5Col='fiveSigmaDepth', filterCol='filter',
                 transDuration=10., 
                 surveyDuration=10., surveyStart=None, detectM5Plus=0.,
                 nPerFilter=1, nFilters=1, minDeltaMag=0., nPhaseCheck=1,
                 **kwargs):
        self.mjdCol = mjdCol
        self.m5Col = m5Col
        self.filterCol = filterCol
        super( GRBTransientMetric, self).__init__(
                col=[self.mjdCol, self.m5Col, self.filterCol],
                units='Fraction Detected',
                metricName=metricName,**kwargs)
        self.alpha = alpha
        self.apparent_mag_1min_mean = apparent_mag_1min_mean
        self.apparent_mag_1min_sigma = apparent_mag_1min_sigma
        self.transDuration = transDuration
        self.surveyDuration = surveyDuration
        self.surveyStart = surveyStart
        self.detectM5Plus = detectM5Plus
        self.nPerFilter = nPerFilter
        self.nFilters = nFilters
        self.minDeltaMag = minDeltaMag
        self.nPhaseCheck = nPhaseCheck
        self.peakTime = 0.
        self.reduceOrder = {'Bandu':0, 'Bandg':1, 'Bandr':2, 'Bandi':3, 'Bandz':4, 'Bandy':5,'Band1FiltAvg':6,'BandanyNfilters':7}
        
>>>>>>> 5611b0d2
    def lightCurve(self, time, filters):
        """
        given the times and filters of an observation, return the magnitudes.
        """

        lcMags = np.zeros(time.size, dtype=float)

        decline = np.where(time > self.peakTime)
        apparent_mag_1min = np.random.randn()*self.apparent_mag_1min_sigma + self.apparent_mag_1min_mean
        lcMags[decline] += apparent_mag_1min + self.alpha * 2.5 * np.log10((time[decline]-self.peakTime)*24.*60.)

        #for key in self.peaks.keys():
        #    fMatch = np.where(filters == key)
        #    lcMags[fMatch] += self.peaks[key]

        return lcMags

    def run(self, dataSlice, slicePoint=None):
        """"
        Calculate the detectability of a transient with the specified lightcurve.
        Parameters
        ----------
        dataSlice : numpy.array
            Numpy structured array containing the data related to the visits provided by the slicer.
        slicePoint : dict, optional
            Dictionary containing information about the slicepoint currently active in the slicer.
        Returns
        -------
        float
            The total number of transients that could be detected.
        """
        # Total number of transients that could go off back-to-back
        nTransMax = np.floor(self.surveyDuration / (self.transDuration / 365.25))
        tshifts = np.arange(self.nPhaseCheck) * self.transDuration / float(self.nPhaseCheck)
        nDetected = 0
        nTransMax = 0
        for tshift in tshifts:
            # Compute the total number of back-to-back transients are possible to detect
            # given the survey duration and the transient duration.
            nTransMax += np.floor(self.surveyDuration / (self.transDuration / 365.25))
            if tshift != 0:
                nTransMax -= 1
            if self.surveyStart is None:
                surveyStart = dataSlice[self.mjdCol].min()
            time = (dataSlice[self.mjdCol] - surveyStart + tshift) % self.transDuration

            # Which lightcurve does each point belong to
            lcNumber = np.floor((dataSlice[self.mjdCol] - surveyStart) / self.transDuration)

            lcMags = self.lightCurve(time, dataSlice[self.filterCol])

            # How many criteria needs to be passed
            detectThresh = 0

            # Flag points that are above the SNR limit
            detected = np.zeros(dataSlice.size, dtype=int)
            detected[np.where(lcMags < dataSlice[self.m5Col] + self.detectM5Plus)] += 1

            bandcounter={'u':0, 'g':0, 'r':0, 'i':0, 'z':0, 'y':0, 'any':0} #define zeroed out counter

            # make sure things are sorted by time
            ord = np.argsort(dataSlice[self.mjdCol])
            dataSlice = dataSlice[ord]
            detected = detected[ord]
            lcNumber = lcNumber[ord]
            lcMags = lcMags[ord]
            ulcNumber = np.unique(lcNumber)
            left = np.searchsorted(lcNumber, ulcNumber)
            right = np.searchsorted(lcNumber, ulcNumber, side='right')
            detectThresh += self.nFilters

            # iterate over the lightcurves
            for le, ri in zip(left, right):
                wdet = np.where(detected[le:ri] > 0)
                ufilters = np.unique(dataSlice[self.filterCol][le:ri][wdet])
                nfilts_lci = 0
                for filtName in ufilters:
                    wdetfilt = np.where(
                        (dataSlice[self.filterCol][le:ri] == filtName) &
                        detected[le:ri])

                    lcPoints = lcMags[le:ri][wdetfilt]
                    dlc = np.abs(np.diff(lcPoints))

                    # number of detections in band, requring that for
                    # nPerFilter > 1 that points have more than minDeltaMag
                    # change
                    nbanddet = np.sum(dlc > self.minDeltaMag) + 1
                    if nbanddet >= self.nPerFilter:
                        bandcounter[filtName] += 1
                        nfilts_lci += 1
                if nfilts_lci >= self.nFilters:
                    bandcounter['any'] += 1

        bandfraction = {}
        for band in bandcounter.iterkeys():
            bandfraction[band] = float(bandcounter[band]) / nTransMax

        return bandfraction


    def reduceBand1FiltAvg(self, bandfraction):
        "Average fraction detected in single filter" 
        return np.mean(bandfraction.values())
      
    def reduceBandanyNfilters(self, bandfraction):
        "Fraction of events detected in Nfilters or more" 
        return bandfraction['any']

    def reduceBandu(self, bandfraction):
        return bandfraction['u']

    def reduceBandg(self, bandfraction):
        return bandfraction['g']

    def reduceBandr(self, bandfraction):
        return bandfraction['r']

    def reduceBandi(self, bandfraction):
        return bandfraction['i']

    def reduceBandz(self, bandfraction):
        return bandfraction['z']

    def reduceBandy(self, bandfraction):
        return bandfraction['y']<|MERGE_RESOLUTION|>--- conflicted
+++ resolved
@@ -4,16 +4,6 @@
 import lsst.sims.maf.metrics as metrics
 import numpy as np
 
-<<<<<<< HEAD
-__all__ = ['GRBTransientMetric']
-
-class GRBTransientMetric(metrics.TransientMetric):
-    """Detections for on-axis GRB afterglows decaying as
-	F(t) = F(1min)((t-t0)/1min)^-alpha.  No jet break, for now.
-
-	Subclassed from TransientMetric to allow the power-law decay and the
-	spread in intrinsic brightness.  Burst parameters taken from 2011PASP..123.1034J.
-=======
 class GRBTransientMetric(metrics.BaseMetric):
     """Detections for on-axis GRB afterglows decaying as 
 	F(t) = F(1min)((t-t0)/1min)^-alpha.  No jet break, for now.
@@ -21,26 +11,11 @@
 	Derived from TransientMetric, but calculated with reduce functions to 
     enable-band specific counts. 
 	Burst parameters taken from 2011PASP..123.1034J.
->>>>>>> 5611b0d2
-
-	Simplifications:
-		no color variation or evolution encoded yet.
+
+	Simplifications: 
+		no color variation or evolution encoded yet.  
 		no jet breaks.
 		not treating off-axis events.
-<<<<<<< HEAD
-
-    alpha: temporal decay index [default = 1.0]
-    apparent_mag_1min_mean: mean magnitude at 1 minute after burst [default = 15.35].
-    apparent_mag_1min_sigma: std of magnitudes at 1 minute after burst [default = 1.59]
-    """
-    def __init__(self, alpha=1, apparent_mag_1min_mean=15.35, apparent_mag_1min_sigma=1.59, **kwargs):
-        super(GRBTransientMetric, self).__init__(metricName='GRBTransientMetric', **kwargs)
-        self.alpha = alpha
-        self.apparent_mag_1min_mean = apparent_mag_1min_mean
-        self.apparent_mag_1min_sigma = apparent_mag_1min_sigma
-        self.peakTime = 0
-
-=======
     
     Parameters
     ----------
@@ -115,7 +90,6 @@
         self.peakTime = 0.
         self.reduceOrder = {'Bandu':0, 'Bandg':1, 'Bandr':2, 'Bandi':3, 'Bandz':4, 'Bandy':5,'Band1FiltAvg':6,'BandanyNfilters':7}
         
->>>>>>> 5611b0d2
     def lightCurve(self, time, filters):
         """
         given the times and filters of an observation, return the magnitudes.
