--- conflicted
+++ resolved
@@ -73,7 +73,6 @@
         # Make sure the observation times are sorted
         data = np.sort(dataSlice[self.colname])
 
-<<<<<<< HEAD
         # Make up a 'nPeriods' random periods within range of min to max.
         periods = self.periodMin + np.random.random(self.nPeriods)*(self.periodMax - self.periodMin)
         periodsdev = np.zeros(len(periods), dtype='float')
@@ -81,11 +80,6 @@
             omega = 1./period
             # Make up the amplitude.
             lc = self.meanMag + self.amplitude*np.sin(omega*data)
-=======
-        # Make up a period.  Make this random for each ra/dec point
-        period = self.periodMin + np.random.random_sample()*(self.periodMax - self.periodMin)
-        omega = 1./period
->>>>>>> dde9f484
 
             # Guess at the period given a window in period buffered by a day on either side
             if len(lc) < 3:
@@ -94,7 +88,6 @@
             pguess = find_period(data, lc, minperiod=self.periodMin-1., maxperiod=self.periodMax+1.)
             periodsdev[i] = (pguess - period) / period
 
-<<<<<<< HEAD
         return {'periods': periods, 'periodsdev': periodsdev}
 
     def reducePDev(self, metricVal, period=None):
@@ -114,7 +107,6 @@
         """
         worstP = metricVal['periods'][np.where(metricVal['periodsdev'] == metricVal['periodsdev'].max())]
         return worstP
-=======
         # Guess at the period given a window in period buffered by a day on either side
         if len(lc) < 3:
             # Too few points to find a period
@@ -161,5 +153,4 @@
         n_cum = np.arange(1,phases.size+1)/float(phases.size) # cdf of phases
         D_max = np.max(np.abs(n_cum - phases - phases[1])) 
 
-        return D_max
->>>>>>> dde9f484
+        return D_max